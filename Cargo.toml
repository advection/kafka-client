--- conflicted
+++ resolved
@@ -13,7 +13,6 @@
 
 
 [dependencies]
-<<<<<<< HEAD
 byteorder = "1.3.2"
 crc = "1.8.1"
 log = "0.4.8"
@@ -33,26 +32,7 @@
 env_logger = "0.6.2"
 time = "0.1.42"
 rand = "0.7.0"
-=======
-byteorder = "0.5"
-crc = "1.3"
-log = "0.3"
-ref_slice = "1.0"
-fnv = "1.0"
-twox-hash = "1.1"
-error-chain = "0.10"
-
-flate2 = { version = "0.2", optional = true }
-snap = { version = "0.2", optional = true }
-openssl = { version = "0.10", optional = true }
-
-[dev-dependencies]
-getopts = "0.2"
-env_logger = "0.4"
-time = "0.1"
-rand = "0.3"
 lazy_static = "0.2"
->>>>>>> 0cf04b0c
 
 
 [features]
