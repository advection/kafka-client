/// Still to test:
///
/// * compression
/// * secure connections
use super::*;
use kafka::client::fetch::Response;
use kafka::client::{
    CommitOffset, FetchOffset, FetchPartition, KafkaClient, PartitionOffset, ProduceMessage,
    RequiredAcks,
};
use std::collections::HashMap;
use std::collections::HashSet;
use std::time::Duration;
<<<<<<< HEAD
=======

use env_logger;

use kafka::client::{CommitOffset, PartitionOffset, FetchPartition, ProduceMessage,
                    RequiredAcks, FetchOffset};
use kafka::client::fetch::Response;
>>>>>>> 0cf04b0c

fn flatten_fetched_messages(resps: &[Response]) -> Vec<(&str, i32, &[u8])> {
    let mut messages = Vec::new();

    for resp in resps {
        for topic in resp.topics() {
            for partition in topic.partitions() {
                for msg in partition.data().as_ref().unwrap().messages() {
                    messages.push((topic.topic(), partition.partition(), msg.value));
                }
            }
        }
    }

    messages
}

#[test]
fn test_kafka_client_load_metadata() {
    let hosts = vec![LOCAL_KAFKA_BOOTSTRAP_HOST.to_owned()];
    let mut client = new_kafka_client();
    let client_id = "test-id".to_string();
    client.set_client_id(client_id.clone());
    client.load_metadata_all().unwrap();

    let topics = client.topics();

    // sanity checks
    assert_eq!(hosts.as_ref() as &[String], client.hosts());
    assert_eq!(&client_id, client.client_id());

    // names
    let topic_names: HashSet<&str> = topics
        .names()
        // don't count the consumer offsets internal topic
        .filter(|name| *name != KAFKA_CONSUMER_OFFSETS_TOPIC_NAME)
        .collect();
    let mut correct_topic_names: HashSet<&str> = HashSet::new();
    correct_topic_names.insert(TEST_TOPIC_NAME);
    correct_topic_names.insert(TEST_TOPIC_NAME_2);

    assert_eq!(correct_topic_names, topic_names);

    // partitions
    let mut topic_partitions = topics.partitions(TEST_TOPIC_NAME).unwrap().available_ids();
    let mut correct_topic_partitions = TEST_TOPIC_PARTITIONS.to_vec();
    assert_eq!(correct_topic_partitions, topic_partitions);

    topic_partitions = topics
        .partitions(TEST_TOPIC_NAME_2)
        .unwrap()
        .available_ids();
    correct_topic_partitions = TEST_TOPIC_PARTITIONS.to_vec();
    assert_eq!(correct_topic_partitions, topic_partitions);
}

/// Tests:
///
/// * KafkaClient::produce_messages
/// * KafkaClient::fetch_messages
/// * KafkaClient::fetch_offsets
#[test]
#[allow(clippy::block_in_if_condition_stmt)]
fn test_produce_fetch_messages() {
    let _ = env_logger::init();
    let mut client = new_ready_kafka_client();
    let topics = [TEST_TOPIC_NAME, TEST_TOPIC_NAME_2];
    let init_latest_offsets = client.fetch_offsets(&topics, FetchOffset::Latest).unwrap();

    // first send the messages and verify correct confirmation responses
    // from kafka
    let req = vec![
        ProduceMessage::new(TEST_TOPIC_NAME, 0, None, Some(b"a")),
        ProduceMessage::new(TEST_TOPIC_NAME, 1, None, Some(b"b")),
        ProduceMessage::new(TEST_TOPIC_NAME_2, 0, None, Some(b"c")),
        ProduceMessage::new(TEST_TOPIC_NAME_2, 1, None, Some(b"d")),
    ];

    let resp = client
        .produce_messages(RequiredAcks::All, Duration::from_millis(1000), req)
        .unwrap();

    assert_eq!(2, resp.len());

    // need to keep track of the offsets so we can fetch them next
    let mut fetches = Vec::new();

    for confirm in &resp {
        assert!(confirm.topic == TEST_TOPIC_NAME || confirm.topic == TEST_TOPIC_NAME_2);
        assert_eq!(2, confirm.partition_confirms.len());

        assert!(confirm
            .partition_confirms
            .iter()
            .any(|part_confirm| { part_confirm.partition == 0 && part_confirm.offset.is_ok() }));

        assert!(confirm
            .partition_confirms
            .iter()
            .any(|part_confirm| { part_confirm.partition == 1 && part_confirm.offset.is_ok() }));

        for part_confirm in confirm.partition_confirms.iter() {
            fetches.push(FetchPartition::new(
                confirm.topic.as_ref(),
                part_confirm.partition,
                part_confirm.offset.unwrap(),
            ));
        }
    }

    // now fetch the messages back and verify that they are the correct
    // messages
    let fetch_resps = client.fetch_messages(fetches).unwrap();
    let messages = flatten_fetched_messages(&fetch_resps);

    let correct_messages: Vec<(&str, _, &[u8])> = vec![
        (TEST_TOPIC_NAME, 0, b"a"),
        (TEST_TOPIC_NAME, 1, b"b"),
        (TEST_TOPIC_NAME_2, 0, b"c"),
        (TEST_TOPIC_NAME_2, 1, b"d"),
    ];

    assert!(correct_messages
        .into_iter()
        .all(|c_msg| { messages.contains(&c_msg) }));

    let end_latest_offsets = client.fetch_offsets(&topics, FetchOffset::Latest).unwrap();

    for (topic, begin_partition_offsets) in init_latest_offsets {
        let begin_partition_offsets: HashMap<i32, i64> = begin_partition_offsets
            .iter()
            .map(|po| (po.partition, po.offset))
            .collect();

        let end_partition_offsets: HashMap<i32, i64> = end_latest_offsets
            .get(&topic)
            .unwrap()
            .iter()
            .map(|po| (po.partition, po.offset))
            .collect();

        for (partition, begin_offset) in begin_partition_offsets {
            let end_offset = end_partition_offsets.get(&partition).unwrap();
            assert_eq!(begin_offset + 1, *end_offset);
        }
    }
}

#[test]
fn test_commit_offset() {
    let _ = env_logger::init();
    let mut client = new_ready_kafka_client();

    for &(partition, offset) in &[
        (TEST_TOPIC_PARTITIONS[0], 100),
        (TEST_TOPIC_PARTITIONS[1], 200),
        (TEST_TOPIC_PARTITIONS[0], 300),
        (TEST_TOPIC_PARTITIONS[1], 400),
        (TEST_TOPIC_PARTITIONS[0], 500),
        (TEST_TOPIC_PARTITIONS[1], 600),
    ] {
        client
            .commit_offset(TEST_GROUP_NAME, TEST_TOPIC_NAME, partition, offset)
            .unwrap();

        let partition_offsets: HashSet<PartitionOffset> = client
            .fetch_group_topic_offsets(TEST_GROUP_NAME, TEST_TOPIC_NAME)
            .unwrap()
            .into_iter()
            .collect();

        let correct_partition_offset = PartitionOffset { partition, offset };

        assert!(partition_offsets.contains(&correct_partition_offset));
    }
}

#[test]
fn test_commit_offsets() {
    let mut client = new_ready_kafka_client();

    let commits = [
        [
            CommitOffset {
                topic: TEST_TOPIC_NAME,
                partition: TEST_TOPIC_PARTITIONS[0],
                offset: 100,
            },
            CommitOffset {
                topic: TEST_TOPIC_NAME,
                partition: TEST_TOPIC_PARTITIONS[1],
                offset: 200,
            },
        ],
        [
            CommitOffset {
                topic: TEST_TOPIC_NAME,
                partition: TEST_TOPIC_PARTITIONS[0],
                offset: 300,
            },
            CommitOffset {
                topic: TEST_TOPIC_NAME,
                partition: TEST_TOPIC_PARTITIONS[1],
                offset: 400,
            },
        ],
        [
            CommitOffset {
                topic: TEST_TOPIC_NAME,
                partition: TEST_TOPIC_PARTITIONS[0],
                offset: 500,
            },
            CommitOffset {
                topic: TEST_TOPIC_NAME,
                partition: TEST_TOPIC_PARTITIONS[1],
                offset: 600,
            },
        ],
    ];

    for commit_pair in &commits {
        client.commit_offsets(TEST_GROUP_NAME, commit_pair).unwrap();

        let partition_offsets: HashSet<PartitionOffset> = client
            .fetch_group_topic_offsets(TEST_GROUP_NAME, TEST_TOPIC_NAME)
            .unwrap()
            .into_iter()
            .collect();

        println!("partition_offsets: {:?}", partition_offsets);

        let correct_partition_offsets: HashSet<PartitionOffset> = vec![
            PartitionOffset {
                partition: commit_pair[0].partition,
                offset: commit_pair[0].offset,
            },
            PartitionOffset {
                partition: commit_pair[1].partition,
                offset: commit_pair[1].offset,
            },
        ]
        .into_iter()
        .collect();

        assert_eq!(correct_partition_offsets, partition_offsets);
    }
}<|MERGE_RESOLUTION|>--- conflicted
+++ resolved
@@ -11,15 +11,12 @@
 use std::collections::HashMap;
 use std::collections::HashSet;
 use std::time::Duration;
-<<<<<<< HEAD
-=======
 
 use env_logger;
 
 use kafka::client::{CommitOffset, PartitionOffset, FetchPartition, ProduceMessage,
                     RequiredAcks, FetchOffset};
 use kafka::client::fetch::Response;
->>>>>>> 0cf04b0c
 
 fn flatten_fetched_messages(resps: &[Response]) -> Vec<(&str, i32, &[u8])> {
     let mut messages = Vec::new();
