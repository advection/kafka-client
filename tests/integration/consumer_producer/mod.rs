pub use super::*;

use std::collections::{HashMap, HashSet};
use std::time::Duration;

use kafka;
use kafka::client::{FetchOffset, PartitionOffset};
use kafka::consumer::Consumer;
use kafka::producer::Record;
use kafka::producer::{Producer, RequiredAcks};

use rand;
use rand::RngCore;

const RANDOM_MESSAGE_SIZE: usize = 32;

pub fn test_producer() -> Producer {
    let client = new_ready_kafka_client();

    Producer::from_client(client)
        .with_ack_timeout(Duration::from_secs(1))
        .with_required_acks(RequiredAcks::All)
        .create()
        .unwrap()
}

/// This is to avoid copy/pasting the consumer's config, whether
/// the consumer is built using `from_hosts` or `from_client`.
///
/// TODO: This can go away if we don't use the builder pattern.
macro_rules! test_consumer_config {
    ( $x:expr ) => {
        $x.with_topic_partitions(TEST_TOPIC_NAME.to_owned(), &TEST_TOPIC_PARTITIONS)
            .with_group(TEST_GROUP_NAME.to_owned())
            .with_fallback_offset(kafka::consumer::FetchOffset::Latest)
            .with_offset_storage(kafka::consumer::GroupOffsetStorage::Kafka)
    };
}

/// Return a Consumer builder with some defaults
pub fn test_consumer_builder() -> kafka::consumer::Builder {
<<<<<<< HEAD
    test_consumer_config!(Consumer::from_hosts(vec![
        LOCAL_KAFKA_BOOTSTRAP_HOST.to_owned()
    ]))
=======
    test_consumer_config!(Consumer::from_client(new_ready_kafka_client()))
>>>>>>> 0cf04b0c
}

pub fn test_consumer() -> Consumer {
    test_consumer_with_client(new_ready_kafka_client())
}

/// Return a ready Kafka consumer with all default settings
pub fn test_consumer_with_client(mut client: KafkaClient) -> Consumer {
    let topics = [TEST_TOPIC_NAME, TEST_TOPIC_NAME_2];

    // Fetch the latest offsets and commit those so that this consumer
    // is always at the latest offset before being used.
    let latest_offsets = client.fetch_offsets(&topics, FetchOffset::Latest).unwrap();

    debug!("latest_offsets: {:?}", latest_offsets);

    for (topic, partition_offsets) in latest_offsets {
        for po in partition_offsets {
            if po.offset == -1 {
                continue;
            }

            client
                .commit_offset(TEST_GROUP_NAME, &topic, po.partition, po.offset)
                .unwrap();
        }
    }

    client.load_metadata_all().unwrap();
    let partition_offsets: HashSet<PartitionOffset> = client
        .fetch_group_topic_offsets(TEST_GROUP_NAME, TEST_TOPIC_NAME)
        .unwrap()
        .into_iter()
        .collect();

    debug!("partition_offsets: {:?}", partition_offsets);

    test_consumer_config!(Consumer::from_client(client))
        .create()
        .unwrap()
}

/// Send `num_messages` randomly-generated messages to the given topic with
/// the given producer.
fn send_random_messages(producer: &mut Producer, topic: &str, num_messages: u32) {
    let mut random_message_buf = [0u8; RANDOM_MESSAGE_SIZE];
    let mut rng = rand::thread_rng();

    for _ in 0..num_messages {
        rng.fill_bytes(&mut random_message_buf);
        producer
            .send(&Record::from_value(topic, &random_message_buf[..]))
            .unwrap();
    }
}

/// Fetch the committed offsets for this group and topic on the given client.
/// If the offset is -1 (i.e., there isn't an offset committed for a partition),
/// use the given optional default value in place of -1. If the default value is
/// None, -1 is kept.
pub(crate) fn get_group_offsets(
    client: &mut KafkaClient,
    group: &str,
    topic: &str,
    default_offset: Option<i64>,
) -> HashMap<i32, i64> {
    client
        .fetch_group_topic_offsets(group, topic)
        .unwrap()
        .iter()
        .map(|po| {
            let offset = match default_offset {
                Some(off) if po.offset == -1 => off,
                _ => po.offset,
            };

            (po.partition, offset)
        })
        .collect()
}

/// Given two maps that represent committed offsets at some point in time, where
/// `older` represents some earlier point in time, and `newer` represents some
/// later point in time, compute the number of messages committed between
/// `earlier` and `later`—i.e., for each partition, compute the differences
/// `newer.partition.offset` - `older.partition.offset`, and sum them up.
pub(crate) fn diff_group_offsets(older: &HashMap<i32, i64>, newer: &HashMap<i32, i64>) -> i64 {
    newer
        .iter()
        .map(|(partition, new_offset)| {
            let old_offset = older.get(partition).unwrap();
            new_offset - old_offset
        })
        .sum()
}

mod consumer;
mod producer;<|MERGE_RESOLUTION|>--- conflicted
+++ resolved
@@ -39,13 +39,7 @@
 
 /// Return a Consumer builder with some defaults
 pub fn test_consumer_builder() -> kafka::consumer::Builder {
-<<<<<<< HEAD
-    test_consumer_config!(Consumer::from_hosts(vec![
-        LOCAL_KAFKA_BOOTSTRAP_HOST.to_owned()
-    ]))
-=======
     test_consumer_config!(Consumer::from_client(new_ready_kafka_client()))
->>>>>>> 0cf04b0c
 }
 
 pub fn test_consumer() -> Consumer {
