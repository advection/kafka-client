--- conflicted
+++ resolved
@@ -12,17 +12,11 @@
 extern crate env_logger;
 
 #[cfg(feature = "integration_tests")]
-extern crate openssl;
-
-#[cfg(feature = "integration_tests")]
 #[macro_use]
 extern crate lazy_static;
 
 #[cfg(feature = "integration_tests")]
 mod integration {
-<<<<<<< HEAD
-    use kafka::client::{GroupOffsetStorage, KafkaClient};
-=======
     use std;
     use std::collections::HashMap;
 
@@ -33,7 +27,6 @@
     use openssl::pkey::PKey;
     use openssl::rsa::Rsa;
     use openssl::ssl::{SslConnector, SslMethod, SslVerifyMode};
->>>>>>> 0cf04b0c
 
     mod client;
     mod consumer_producer;
