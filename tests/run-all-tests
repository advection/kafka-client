#!/bin/bash
#
# Usage: ./run-all-tests <Kafka versions separated by ':'>...
#
# This script will automatically set up the Docker environment for Kafka, and then
# run all cargo tests, including integration tests, for each Kafka version specified.
# For example, running:
#
# ./run-all-tests 0.8.2.2:0.9.0.0
#
# will run the tests against Kafka versions 0.8.2.2 and 0.9.0.0. The arguments
# should correspond to a Docker tag of the `wurstmeister/kafka` image, so any valid
# tag will do—i.e.,
#
# ./run-all-tests latest
#
# will run against the most recent Kafka version published in the
# `wurstmeister/kafka` repo. If there are no versions specified, it runs the tests
# on a set of default versions.

stop_docker() {
  docker-compose down
}

start_docker() {
  # pull zookeeper and build the kafka image
  docker-compose pull
  docker-compose build kafka
  docker-compose up -d zookeeper kafka

  # wait for Kafka to be ready and the test topic to be created
  ./do_until_success "docker-compose logs kafka | grep 'Created topic \"kafka-rust-test\"'"
  ./do_until_success "docker-compose logs kafka | grep 'Created topic \"kafka-rust-test2\"'"
}

setup() {
  # use a subshell so the working directory changes back after it exits
  (
    cd "$(dirname $0)"
    stop_docker # just in case something went wrong with a previous shutdown

    start_docker
  )
}

teardown() {
  # use a subshell so the working directory changes back after it exits
  (
    cd "$(dirname $0)"
    stop_docker
  )
}

### START TEST ###

# need to run tests serially to avoid the tests stepping on each others' toes
export RUST_TEST_THREADS=1
DEFAULT_VERS='0.8.2.2:0.9.0.1:0.10.2.1:0.11.0.1:1.0.0'
DEFAULT_COMPRESSIONS='NONE:SNAPPY:GZIP'
DEFAULT_SECURES=':secure'

declare SCALA_VERS_0_8_2_2='2.11'
declare SCALA_VERS_0_9_0_1='2.11'
declare SCALA_VERS_0_10_2_1='2.12'
declare SCALA_VERS_0_11_0_1='2.12'
declare SCALA_VERS_1_0_0='2.12'

scala_version_for_kafka() {
    local kv=$(echo $1 | sed 's/\./_/g')
    local sv="SCALA_VERS_${kv}"
    printf '%s' "${!sv}"
}

vers=$@

if [[ -z "${vers}" ]]; then
  vers=$DEFAULT_VERS
fi

# we want to tell the difference between explicitly set to empty vs
# unset, so we do the +x expansion. See
# https://stackoverflow.com/questions/3601515/how-to-check-if-a-variable-is-set-in-bash
if [[ -z "${COMPRESSIONS+x}" ]]; then
  COMPRESSIONS=$DEFAULT_COMPRESSIONS
fi

# if completely unset, set defaults
if [[ -z "${SECURES+x}" ]]; then
  SECURES=$DEFAULT_SECURES

# if it is explicitly set to empty, set it to just : so the for loop will
# yield once with the empty string
elif [[ -z "${SECURES}" ]]; then
  SECURES=':'
fi

IFS=':'
for ver in $vers; do
  for compression in $COMPRESSIONS; do
    for secure in $SECURES; do
      if [[ ! -z "$secure" ]] && echo $ver | grep '^0.8'; then
        echo "Skipping secure test for 0.8 -- unsupported"
        continue
      fi

      export KAFKA_VER=$ver
      export KAFKA_CLIENT_COMPRESSION=$compression
      export KAFKA_CLIENT_SECURE=$secure
      export SCALA_VER=$(scala_version_for_kafka "${ver}")
      if [ "x$SCALA_VER" = "x" ] ; then
          echo >&2 "Unknown Scala version for Kafka $KAFKA_VER"
          exit 1
      fi

      echo -n "Running tests with KAFKA_VER=$KAFKA_VER, "
      echo -n "SCALA_VER=$SCALA_VER, "
      echo -n "KAFKA_CLIENT_COMPRESSION=$compression, "
      echo "KAFKA_CLIENT_SECURE=$secure"

      setup || {
        teardown
        exit 1
      }

<<<<<<< HEAD
  cargo test || {
    teardown
    exit 1
  }

  cargo test --features integration_tests || {
    teardown
    exit 1
  }
=======
      cargo test --features integration_tests || {
        teardown
        exit 1
      }
>>>>>>> 0cf04b0c

      teardown
    done
  done
done<|MERGE_RESOLUTION|>--- conflicted
+++ resolved
@@ -122,7 +122,6 @@
         exit 1
       }
 
-<<<<<<< HEAD
   cargo test || {
     teardown
     exit 1
@@ -132,12 +131,6 @@
     teardown
     exit 1
   }
-=======
-      cargo test --features integration_tests || {
-        teardown
-        exit 1
-      }
->>>>>>> 0cf04b0c
 
       teardown
     done
