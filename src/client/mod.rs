--- conflicted
+++ resolved
@@ -22,24 +22,14 @@
 #[cfg(feature = "security")]
 pub use network::SecurityConfig;
 
-<<<<<<< HEAD
 use super::codecs::{FromByte, ToByte};
 use super::error::{KafkaErrorCode, KafkaErrorKind};
 use super::protocol::{self, ResponseParser};
-=======
-use codecs::{FromByte, ToByte};
-use error::{Error, ErrorKind, KafkaCode, Result};
-use protocol::{self, ResponseParser};
->>>>>>> 0cf04b0c
 
 use crate::client_internals::KafkaClientInternals;
 use crate::error::KafkaError;
 
 pub mod metadata;
-<<<<<<< HEAD
-=======
-mod network;
->>>>>>> 0cf04b0c
 mod state;
 
 // ~ re-export (only) certain types from the protocol::fetch module as
@@ -427,19 +417,11 @@
     /// # Examples
     ///
     /// ```no_run
-<<<<<<< HEAD
-=======
-    /// extern crate openssl;
-    /// extern crate kafka;
-    ///
-    /// use openssl::ssl::{SslConnector, SslMethod, SslFiletype, SslVerifyMode};
->>>>>>> 0cf04b0c
     /// use kafka::client::{KafkaClient, SecurityConfig};
     ///
     /// fn main() {
     ///     let (key, cert) = ("client.key".to_string(), "client.crt".to_string());
     ///
-<<<<<<< HEAD
     ///     use rustls;
     ///     use webpki;
     ///     use webpki_roots;
@@ -448,21 +430,6 @@
     ///     rustls_config.root_store.add_server_trust_anchors(&webpki_roots::TLS_SERVER_ROOTS);
 
     ///     let mut client = KafkaClient::new_secure(vec!["localhost:9092".to_string()], SecurityConfig::new(rustls_config));
-=======
-    ///     // OpenSSL offers a variety of complex configurations. Here is an example:
-    ///     let mut builder = SslConnector::builder(SslMethod::tls()).unwrap();
-    ///     builder.set_cipher_list("DEFAULT").unwrap();
-    ///     builder
-    ///         .set_certificate_file(cert, SslFiletype::PEM)
-    ///         .unwrap();
-    ///     builder
-    ///         .set_private_key_file(key, SslFiletype::PEM)
-    ///         .unwrap();
-    ///     builder.check_private_key().unwrap();
-    ///     builder.set_default_verify_paths().unwrap();
-    ///     builder.set_verify(SslVerifyMode::PEER);
-    ///     let connector = builder.build();
->>>>>>> 0cf04b0c
     ///
     ///     client.load_metadata_all().unwrap();
     /// }
@@ -829,13 +796,8 @@
                 Ok(conn) => {
                     let req =
                         protocol::MetadataRequest::new(correlation, &self.config.client_id, topics);
-<<<<<<< HEAD
                     match __send_request(conn, req).await {
                         Ok(_) => return __get_response::<protocol::MetadataResponse>(conn).await,
-=======
-                    match __send_request(conn, req) {
-                        Ok(_) => return __get_response::<protocol::MetadataResponse>(conn),
->>>>>>> 0cf04b0c
                         Err(e) => debug!(
                             "fetch_metadata: failed to request metadata from {}: {}",
                             host, e
@@ -977,13 +939,8 @@
     ) -> Result<Vec<PartitionOffset>, KafkaError> {
         let topic = topic.as_ref();
 
-<<<<<<< HEAD
         let mut m = self.fetch_offsets(&[topic], offset).await?;
         let offs = m.remove(topic).unwrap_or_default();
-=======
-        let mut m = try!(self.fetch_offsets(&[topic], offset));
-        let offs = m.remove(topic).unwrap_or_else(|| vec![]);
->>>>>>> 0cf04b0c
         if offs.is_empty() {
             return Err(KafkaErrorKind::Kafka(KafkaErrorCode::UnknownTopicOrPartition).into() )
         } else {
@@ -1308,20 +1265,8 @@
             }
         }
 
-<<<<<<< HEAD
-
         __fetch_group_offsets(req, &mut self.state, &mut self.conn_pool, &self.config).await
             .map(|mut x| x.remove(topic).unwrap_or_else(Vec::new))
-=======
-        Ok(try!(__fetch_group_offsets(
-            req,
-            &mut self.state,
-            &mut self.conn_pool,
-            &self.config
-        ))
-        .remove(topic)
-        .unwrap_or_else(Vec::new))
->>>>>>> 0cf04b0c
     }
 }
 
@@ -1345,11 +1290,7 @@
         for msg in messages {
             let msg = msg.as_ref();
             match state.find_broker(msg.topic, msg.partition) {
-<<<<<<< HEAD
                 None => Err(KafkaErrorKind::Kafka(KafkaErrorCode::UnknownTopicOrPartition))?,
-=======
-                None => bail!(ErrorKind::Kafka(KafkaCode::UnknownTopicOrPartition)),
->>>>>>> 0cf04b0c
                 Some(broker) => reqs
                     .entry(broker)
                     .or_insert_with(|| {
@@ -1390,20 +1331,12 @@
         // been called yet; if there are no connections available we can
         // try connecting to the user specified bootstrap server similar
         // to the way `load_metadata` works.
-<<<<<<< HEAD
         let conn = conn_pool.get_conn_any(now).await.expect("available connection");
-=======
-        let conn = conn_pool.get_conn_any(now).expect("available connection");
->>>>>>> 0cf04b0c
         debug!(
             "get_group_coordinator: asking for coordinator of '{}' on: {:?}",
             group, conn
         );
-<<<<<<< HEAD
         let r = __send_receive_conn::<_, protocol::GroupCoordinatorResponse>(conn, &req).await?;
-=======
-        let r = try!(__send_receive_conn::<_, protocol::GroupCoordinatorResponse>(conn, &req));
->>>>>>> 0cf04b0c
         let retry_code;
         match r.into_result() {
             Ok(r) => {
@@ -1442,26 +1375,13 @@
         let now = Instant::now();
 
         let tps = {
-<<<<<<< HEAD
             let host = __get_group_coordinator(req.group, state, conn_pool, config, now).await?;
-=======
-            let host = try!(__get_group_coordinator(
-                req.group, state, conn_pool, config, now
-            ));
->>>>>>> 0cf04b0c
             debug!(
                 "__commit_offsets: sending offset commit request '{:?}' to: {}",
                 req, host
             );
-<<<<<<< HEAD
             __send_receive::<_, protocol::OffsetCommitResponse>(conn_pool, host, now, &req).await?
                 .topic_partitions
-=======
-            try!(__send_receive::<_, protocol::OffsetCommitResponse>(
-                conn_pool, host, now, &req
-            ))
-            .topic_partitions
->>>>>>> 0cf04b0c
         };
 
         let mut retry_code = None;
@@ -1474,11 +1394,7 @@
                         retry_code = Some(e);
                         break 'rproc;
                     }
-<<<<<<< HEAD
                     Some(e @ KafkaErrorCode::NotCoordinatorForGroup) => {
-=======
-                    Some(e @ KafkaCode::NotCoordinatorForGroup) => {
->>>>>>> 0cf04b0c
                         debug!(
                             "commit_offsets: resetting group coordinator for '{}'",
                             req.group
@@ -1523,24 +1439,12 @@
         let now = Instant::now();
 
         let r = {
-<<<<<<< HEAD
             let host = __get_group_coordinator(req.group, state, conn_pool, config, now).await?;
-=======
-            let host = try!(__get_group_coordinator(
-                req.group, state, conn_pool, config, now
-            ));
->>>>>>> 0cf04b0c
             debug!(
                 "fetch_group_offsets: sending request {:?} to: {}",
                 req, host
             );
-<<<<<<< HEAD
             __send_receive::<_, protocol::OffsetFetchResponse>(conn_pool, host, now, &req).await?
-=======
-            try!(__send_receive::<_, protocol::OffsetFetchResponse>(
-                conn_pool, host, now, &req
-            ))
->>>>>>> 0cf04b0c
         };
 
         debug!("fetch_group_offsets: received response: {:#?}", r);
@@ -1629,25 +1533,13 @@
     let now = Instant::now();
     if no_acks {
         for (host, req) in reqs {
-<<<<<<< HEAD
             __send_noack::<_, protocol::ProduceResponse>(conn_pool, host, now, req).await?;
-=======
-            try!(__send_noack::<_, protocol::ProduceResponse>(
-                conn_pool, host, now, req
-            ));
->>>>>>> 0cf04b0c
         }
         Ok(vec![])
     } else {
         let mut res: Vec<ProduceConfirm> = vec![];
         for (host, req) in reqs {
-<<<<<<< HEAD
             let resp = __send_receive::<_, protocol::ProduceResponse>(conn_pool, &host, now, req).await?;
-=======
-            let resp = try!(__send_receive::<_, protocol::ProduceResponse>(
-                conn_pool, &host, now, req
-            ));
->>>>>>> 0cf04b0c
             for tpo in resp.get_response() {
                 res.push(tpo);
             }
