--- conflicted
+++ resolved
@@ -5,28 +5,17 @@
 use std::fmt;
 
 #[cfg(feature = "security")]
-<<<<<<< HEAD
 use rustls::TLSError;
-=======
-use openssl::error::ErrorStack;
-#[cfg(feature = "security")]
-use openssl::ssl::{self, Error as SslError};
->>>>>>> 0cf04b0c
 
 use failure::Fail;
 use crate::failure::{Context, Backtrace};
 
 
-<<<<<<< HEAD
 
 #[derive(Debug, Fail)]
 pub enum KafkaErrorKind {
     #[fail(display = "KafkaError: {:?}", _0)]
      Kafka(KafkaErrorCode),
-=======
-        InvalidSnappy(::snap::Error) #[cfg(feature = "snappy")] #[doc="Failure to encode/decode a snappy compressed response from Kafka"];
-    }
->>>>>>> 0cf04b0c
 
     /// An error when transmitting a request for a particular topic and partition.
     /// Contains the topic and partition of the request that failed,
@@ -323,129 +312,25 @@
     UnsupportedVersion = 35,
 }
 
-<<<<<<< HEAD
 impl From<KafkaErrorCode> for KafkaError{
     fn from(code: KafkaErrorCode) -> KafkaError {
         KafkaError { inner: Context::new(KafkaErrorKind::Kafka(code)) }
-=======
+    }
+}
+
 #[cfg(feature = "security")]
-impl<S> From<ssl::HandshakeError<S>> for Error {
-    fn from(err: ssl::HandshakeError<S>) -> Error {
-        match err {
-            ssl::HandshakeError::SetupFailure(e) => from_sslerror_ref(&From::from(e)).into(),
-            ssl::HandshakeError::Failure(s) | ssl::HandshakeError::WouldBlock(s) => {
-                from_sslerror_ref(s.error()).into()
-            }
-        }
-    }
-}
-
-impl Clone for Error {
-    fn clone(&self) -> Error {
-        match self {
-            &Error(ErrorKind::Io(ref err), _) => ErrorKind::Io(clone_ioe(err)).into(),
-            &Error(ErrorKind::Kafka(x), _) => ErrorKind::Kafka(x).into(),
-            &Error(ErrorKind::TopicPartitionError(ref topic, partition, error_code), _) => {
-                ErrorKind::TopicPartitionError(topic.clone(), partition, error_code).into()
-            }
-            #[cfg(feature = "security")]
-            &Error(ErrorKind::Ssl(ref x), _) => from_sslerror_ref(x).into(),
-            &Error(ErrorKind::UnsupportedProtocol, _) => ErrorKind::UnsupportedProtocol.into(),
-            &Error(ErrorKind::UnsupportedCompression, _) => {
-                ErrorKind::UnsupportedCompression.into()
-            }
-            #[cfg(feature = "snappy")]
-            &Error(ErrorKind::InvalidSnappy(ref err), _) => from_snap_error_ref(err).into(),
-            &Error(ErrorKind::UnexpectedEOF, _) => ErrorKind::UnexpectedEOF.into(),
-            &Error(ErrorKind::CodecError, _) => ErrorKind::CodecError.into(),
-            &Error(ErrorKind::StringDecodeError, _) => ErrorKind::StringDecodeError.into(),
-            &Error(ErrorKind::NoHostReachable, _) => ErrorKind::NoHostReachable.into(),
-            &Error(ErrorKind::NoTopicsAssigned, _) => ErrorKind::NoTopicsAssigned.into(),
-            &Error(ErrorKind::InvalidDuration, _) => ErrorKind::InvalidDuration.into(),
-            &Error(ErrorKind::Msg(ref msg), _) => ErrorKind::Msg(msg.clone()).into(),
-        }
->>>>>>> 0cf04b0c
-    }
-}
-
-#[cfg(feature = "security")]
-<<<<<<< HEAD
 impl From<&TLSError> for KafkaErrorKind {
     fn from(err: &TLSError) -> KafkaErrorKind {
         KafkaErrorKind::TLSError(err.clone())
-=======
-fn from_sslerror_ref(err: &ssl::Error) -> ErrorKind {
-    if let Some(io_err) = err.io_error() {
-        return ErrorKind::Io(clone_ioe(io_err));
-    }
-    if let Some(ssl_err) = err.ssl_error() {
-        return ErrorKind::Ssl(From::from(ssl_err.to_owned()));
->>>>>>> 0cf04b0c
     }
 
     // xxx: return something as default?
-    unreachable!()
-}
-
-<<<<<<< HEAD
+//    unreachable!()
+}
+
 impl From<io::Error> for KafkaError {
     fn from(err: io::Error) -> KafkaError {
         KafkaErrorKind::IoError(err).into()
-=======
-#[cfg(feature = "snappy")]
-fn from_snap_error_ref(err: &::snap::Error) -> ErrorKind {
-    match err {
-        &::snap::Error::TooBig { given, max } => {
-            ErrorKind::InvalidSnappy(::snap::Error::TooBig { given, max })
-        }
-        &::snap::Error::BufferTooSmall { given, min } => {
-            ErrorKind::InvalidSnappy(::snap::Error::BufferTooSmall { given, min })
-        }
-        &::snap::Error::Empty => ErrorKind::InvalidSnappy(::snap::Error::Empty),
-        &::snap::Error::Header => ErrorKind::InvalidSnappy(::snap::Error::Header),
-        &::snap::Error::HeaderMismatch {
-            expected_len,
-            got_len,
-        } => ErrorKind::InvalidSnappy(::snap::Error::HeaderMismatch {
-            expected_len,
-            got_len,
-        }),
-        &::snap::Error::Literal {
-            len,
-            src_len,
-            dst_len,
-        } => ErrorKind::InvalidSnappy(::snap::Error::Literal {
-            len,
-            src_len,
-            dst_len,
-        }),
-        &::snap::Error::CopyRead { len, src_len } => {
-            ErrorKind::InvalidSnappy(::snap::Error::CopyRead { len, src_len })
-        }
-        &::snap::Error::CopyWrite { len, dst_len } => {
-            ErrorKind::InvalidSnappy(::snap::Error::CopyWrite { len, dst_len })
-        }
-        &::snap::Error::Offset { offset, dst_pos } => {
-            ErrorKind::InvalidSnappy(::snap::Error::Offset { offset, dst_pos })
-        }
-        &::snap::Error::StreamHeader { byte } => {
-            ErrorKind::InvalidSnappy(::snap::Error::StreamHeader { byte })
-        }
-        &::snap::Error::StreamHeaderMismatch { ref bytes } => {
-            ErrorKind::InvalidSnappy(::snap::Error::StreamHeaderMismatch {
-                bytes: bytes.clone(),
-            })
-        }
-        &::snap::Error::UnsupportedChunkType { byte } => {
-            ErrorKind::InvalidSnappy(::snap::Error::UnsupportedChunkType { byte })
-        }
-        &::snap::Error::UnsupportedChunkLength { len, header } => {
-            ErrorKind::InvalidSnappy(::snap::Error::UnsupportedChunkLength { len, header })
-        }
-        &::snap::Error::Checksum { expected, got } => {
-            ErrorKind::InvalidSnappy(::snap::Error::Checksum { expected, got })
-        }
->>>>>>> 0cf04b0c
     }
 }
 
